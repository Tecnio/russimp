## Changelog

<<<<<<< HEAD
### 3.0.1
- Fixing windows compilation.
- Thanks @Snowiiii for this.
=======
### 3.1.0
- Adding filesystem loading feature
>>>>>>> 9ce623d8

### 3.0.0
- Update to use russimp-sys 2.0.1

### 2.0.7
- MetaDataEntry contents changed to public

### 2.0.6
- Moved to a Changelog File
- Some Dependency Updates
- Minior Code Improvements

### 2.0.5
- Adding Sheen, ClearCoat and Transmission texture types.

### 2.0.4
- Updating edition from 2018 to 2021.

### 2.0.3
- Fixed scene metadata parsing.
- Fixed error where material property was not read correctly.
- Fixed memory leak caused by Rc cycles in the node graph.

- The scene structure has been modified.

### 2.0.0
- Fixed issue to load embedded textures.

- Both material and texture structures have been modified.

### 1.0.6
- Updating documentation

### 1.0.5
**Added missing texture types:**
-  Sheen
-  Clearcoat
-  Transmission

- Material, MaterialProperty, Texture and PropertyTypeInfo are now cloneable.

### 1.0.4
-  Builds based on assimp v5.2.5

### 1.0.3
-  colors vector inside the mesh turned into Vec<Option<Vec\<Color4d>>>

### 1.0.2
-  Expose `prebuilt` and other new Cargo features from [russimp-sys](https://github.com/jkvargas/russimp-sys)

### 1.0.1
-  PostProcessing typo, GenenerateUVCoords was changed to GenerateUVCoords.

### 1.0.0
-  Builds based on 5.1.0 release<|MERGE_RESOLUTION|>--- conflicted
+++ resolved
@@ -1,13 +1,7 @@
 ## Changelog
 
-<<<<<<< HEAD
-### 3.0.1
-- Fixing windows compilation.
-- Thanks @Snowiiii for this.
-=======
 ### 3.1.0
 - Adding filesystem loading feature
->>>>>>> 9ce623d8
 
 ### 3.0.0
 - Update to use russimp-sys 2.0.1
